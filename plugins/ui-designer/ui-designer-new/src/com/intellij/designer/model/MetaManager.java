<<<<<<< HEAD
/*
 * Copyright 2000-2012 JetBrains s.r.o.
 *
 * Licensed under the Apache License, Version 2.0 (the "License");
 * you may not use this file except in compliance with the License.
 * You may obtain a copy of the License at
 *
 * http://www.apache.org/licenses/LICENSE-2.0
 *
 * Unless required by applicable law or agreed to in writing, software
 * distributed under the License is distributed on an "AS IS" BASIS,
 * WITHOUT WARRANTIES OR CONDITIONS OF ANY KIND, either express or implied.
 * See the License for the specific language governing permissions and
 * limitations under the License.
 */
package com.intellij.designer.model;

import com.intellij.designer.palette.DefaultPaletteItem;
import com.intellij.designer.palette.PaletteGroup;
import com.intellij.openapi.diagnostic.Logger;
import com.intellij.openapi.project.Project;
import com.intellij.openapi.util.text.StringUtil;
import org.jdom.Attribute;
import org.jdom.Document;
import org.jdom.Element;
import org.jdom.input.SAXBuilder;
import org.jetbrains.annotations.Nullable;

import java.beans.PropertyChangeSupport;
import java.io.InputStream;
import java.util.ArrayList;
import java.util.HashMap;
import java.util.List;
import java.util.Map;

/**
 * @author Alexander Lobas
 */
public abstract class MetaManager {
  private static final String META = "meta";
  private static final String PALETTE = "palette";
  private static final String GROUP = "group";
  private static final String NAME = "name";
  private static final String ITEM = "item";
  private static final String TAG = "tag";
  private static final String WRAP_IN = "wrap-in";

  private static final Logger LOG = Logger.getInstance("#com.intellij.designer.model.MetaManager");

  private final Map<String, MetaModel> myTag2Model = new HashMap<String, MetaModel>();
  private final Map<String, MetaModel> myTarget2Model = new HashMap<String, MetaModel>();
  private final List<PaletteGroup> myPaletteGroups = new ArrayList<PaletteGroup>();
  private final List<MetaModel> myWrapModels = new ArrayList<MetaModel>();

  private PropertyChangeSupport myPaletteChangeSupport;

  private Map<Object, Object> myCache = new HashMap<Object, Object>();

  protected MetaManager(Project project, String name) {
    try {
      InputStream stream = getClass().getResourceAsStream(name);
      Document document = new SAXBuilder().build(stream);
      stream.close();

      Element rootElement = document.getRootElement();
      ClassLoader classLoader = getClass().getClassLoader();

      Map<MetaModel, List<String>> modelToMorphing = new HashMap<MetaModel, List<String>>();

      for (Object element : rootElement.getChildren(META)) {
        loadModel(classLoader, (Element)element, modelToMorphing);
      }

      for (Object element : rootElement.getChild(PALETTE).getChildren(GROUP)) {
        loadGroup((Element)element);
      }

      Element wrapInElement = rootElement.getChild(WRAP_IN);
      if (wrapInElement != null) {
        for (Object element : wrapInElement.getChildren(ITEM)) {
          Element item = (Element)element;
          myWrapModels.add(myTag2Model.get(item.getAttributeValue("tag")));
        }
      }

      for (Map.Entry<MetaModel, List<String>> entry : modelToMorphing.entrySet()) {
        MetaModel meta = entry.getKey();
        List<MetaModel> morphingModels = new ArrayList<MetaModel>();

        for (String tag : entry.getValue()) {
          MetaModel morphingModel = myTag2Model.get(tag);
          if (morphingModel != null) {
            morphingModels.add(morphingModel);
          }
        }

        if (!morphingModels.isEmpty()) {
          meta.setMorphingModels(morphingModels);
        }
      }
    }
    catch (Throwable e) {
      LOG.error(e);
    }
  }

  @SuppressWarnings("unchecked")
  private void loadModel(ClassLoader classLoader, Element element, Map<MetaModel, List<String>> modelToMorphing) throws Exception {
    String modelValue = element.getAttributeValue("model");
    Class<RadComponent> model = modelValue == null ? null : (Class<RadComponent>)classLoader.loadClass(modelValue);
    String target = element.getAttributeValue("class");
    String tag = element.getAttributeValue(TAG);

    MetaModel meta = new MetaModel(model, target, tag);

    String layout = element.getAttributeValue("layout");
    if (layout != null) {
      meta.setLayout((Class<RadLayout>)classLoader.loadClass(layout));
    }

    String delete = element.getAttributeValue("delete");
    if (delete != null) {
      meta.setDelete(Boolean.parseBoolean(delete));
    }

    Element presentation = element.getChild("presentation");
    if (presentation != null) {
      meta.setPresentation(presentation.getAttributeValue("title"), presentation.getAttributeValue("icon"));
    }

    Element palette = element.getChild("palette");
    if (palette != null) {
      meta.setPaletteItem(
        new DefaultPaletteItem(palette.getAttributeValue("title"),
                               palette.getAttributeValue("icon"),
                               palette.getAttributeValue("tooltip"),
                               palette.getAttributeValue("version")));
    }

    Element creation = element.getChild("creation");
    if (creation != null) {
      meta.setCreation(creation.getTextTrim());
    }

    Element properties = element.getChild("properties");
    if (properties != null) {
      Attribute inplace = properties.getAttribute("inplace");
      if (inplace != null) {
        meta.setInplaceProperties(StringUtil.split(inplace.getValue(), " "));
      }

      Attribute top = properties.getAttribute("top");
      if (top != null) {
        meta.setTopProperties(StringUtil.split(top.getValue(), " "));
      }

      Attribute normal = properties.getAttribute("normal");
      if (normal != null) {
        meta.setNormalProperties(StringUtil.split(normal.getValue(), " "));
      }

      Attribute important = properties.getAttribute("important");
      if (important != null) {
        meta.setImportantProperties(StringUtil.split(important.getValue(), " "));
      }

      Attribute expert = properties.getAttribute("expert");
      if (expert != null) {
        meta.setExpertProperties(StringUtil.split(expert.getValue(), " "));
      }

      Attribute deprecated = properties.getAttribute("deprecated");
      if (deprecated != null) {
        meta.setDeprecatedProperties(StringUtil.split(deprecated.getValue(), " "));
      }
    }

    Element morphing = element.getChild("morphing");
    if (morphing != null) {
      modelToMorphing.put(meta, StringUtil.split(morphing.getAttribute("to").getValue(), " "));
    }

    if (tag != null) {
      myTag2Model.put(tag, meta);
    }

    if (target != null) {
      myTarget2Model.put(target, meta);
    }
  }

  private void loadGroup(Element element) throws Exception {
    PaletteGroup group = new PaletteGroup(element.getAttributeValue(NAME));

    for (Object child : element.getChildren(ITEM)) {
      String tag = ((Element)child).getAttributeValue(TAG);
      group.addItem(getModelByTag(tag).getPaletteItem());
    }

    myPaletteGroups.add(group);
  }

  @SuppressWarnings("unchecked")
  public <K, V> Map<K, V> getCache(Object key) {
    return (Map<K, V>)myCache.get(key);
  }

  public void setCache(Object key, Object value) {
    myCache.put(key, value);
  }

  @Nullable
  public MetaModel getModelByTag(String tag) {
    return myTag2Model.get(tag);
  }

  @Nullable
  public MetaModel getModelByTarget(String target) {
    return myTarget2Model.get(target);
  }

  public List<MetaModel> getWrapInModels() {
    return myWrapModels;
  }

  public List<PaletteGroup> getPaletteGroups() {
    return myPaletteGroups;
  }

  public void setPaletteChangeSupport(PropertyChangeSupport paletteChangeSupport) {
    myPaletteChangeSupport = paletteChangeSupport;
  }
=======
/*
 * Copyright 2000-2012 JetBrains s.r.o.
 *
 * Licensed under the Apache License, Version 2.0 (the "License");
 * you may not use this file except in compliance with the License.
 * You may obtain a copy of the License at
 *
 * http://www.apache.org/licenses/LICENSE-2.0
 *
 * Unless required by applicable law or agreed to in writing, software
 * distributed under the License is distributed on an "AS IS" BASIS,
 * WITHOUT WARRANTIES OR CONDITIONS OF ANY KIND, either express or implied.
 * See the License for the specific language governing permissions and
 * limitations under the License.
 */
package com.intellij.designer.model;

import com.intellij.designer.palette.DefaultPaletteItem;
import com.intellij.designer.palette.PaletteGroup;
import com.intellij.openapi.diagnostic.Logger;
import com.intellij.openapi.project.Project;
import com.intellij.openapi.util.text.StringUtil;
import org.jdom.Attribute;
import org.jdom.Document;
import org.jdom.Element;
import org.jdom.input.SAXBuilder;
import org.jetbrains.annotations.Nullable;

import java.beans.PropertyChangeSupport;
import java.io.InputStream;
import java.util.ArrayList;
import java.util.HashMap;
import java.util.List;
import java.util.Map;

/**
 * @author Alexander Lobas
 */
public abstract class MetaManager {
  private static final String META = "meta";
  private static final String PALETTE = "palette";
  private static final String GROUP = "group";
  private static final String NAME = "name";
  private static final String ITEM = "item";
  private static final String TAG = "tag";
  private static final String WRAP_IN = "wrap-in";

  protected static final Logger LOG = Logger.getInstance("#com.intellij.designer.model.MetaManager");

  private final Map<String, MetaModel> myTag2Model = new HashMap<String, MetaModel>();
  private final Map<String, MetaModel> myTarget2Model = new HashMap<String, MetaModel>();
  private final List<PaletteGroup> myPaletteGroups = new ArrayList<PaletteGroup>();
  private final List<MetaModel> myWrapModels = new ArrayList<MetaModel>();

  private PropertyChangeSupport myPaletteChangeSupport;

  private Map<Object, Object> myCache = new HashMap<Object, Object>();

  protected MetaManager(Project project, String name) {
    try {
      InputStream stream = getClass().getResourceAsStream(name);
      Document document = new SAXBuilder().build(stream);
      stream.close();

      Element rootElement = document.getRootElement();
      ClassLoader classLoader = getClass().getClassLoader();

      Map<MetaModel, List<String>> modelToMorphing = new HashMap<MetaModel, List<String>>();

      for (Object element : rootElement.getChildren(META)) {
        loadModel(classLoader, (Element)element, modelToMorphing);
      }

      for (Object element : rootElement.getChild(PALETTE).getChildren(GROUP)) {
        loadGroup((Element)element);
      }

      Element wrapInElement = rootElement.getChild(WRAP_IN);
      if (wrapInElement != null) {
        for (Object element : wrapInElement.getChildren(ITEM)) {
          Element item = (Element)element;
          myWrapModels.add(myTag2Model.get(item.getAttributeValue("tag")));
        }
      }

      for (Map.Entry<MetaModel, List<String>> entry : modelToMorphing.entrySet()) {
        MetaModel meta = entry.getKey();
        List<MetaModel> morphingModels = new ArrayList<MetaModel>();

        for (String tag : entry.getValue()) {
          MetaModel morphingModel = myTag2Model.get(tag);
          if (morphingModel != null) {
            morphingModels.add(morphingModel);
          }
        }

        if (!morphingModels.isEmpty()) {
          meta.setMorphingModels(morphingModels);
        }
      }
    }
    catch (Throwable e) {
      LOG.error(e);
    }
  }

  @SuppressWarnings("unchecked")
  private void loadModel(ClassLoader classLoader, Element element, Map<MetaModel, List<String>> modelToMorphing) throws Exception {
    String modelValue = element.getAttributeValue("model");
    Class<RadComponent> model = modelValue == null ? null : (Class<RadComponent>)classLoader.loadClass(modelValue);
    String target = element.getAttributeValue("class");
    String tag = element.getAttributeValue(TAG);

    MetaModel meta = createModel(model, target, tag);

    String layout = element.getAttributeValue("layout");
    if (layout != null) {
      meta.setLayout((Class<RadLayout>)classLoader.loadClass(layout));
    }

    String delete = element.getAttributeValue("delete");
    if (delete != null) {
      meta.setDelete(Boolean.parseBoolean(delete));
    }

    Element presentation = element.getChild("presentation");
    if (presentation != null) {
      meta.setPresentation(presentation.getAttributeValue("title"), presentation.getAttributeValue("icon"));
    }

    Element palette = element.getChild("palette");
    if (palette != null) {
      meta.setPaletteItem(
        new DefaultPaletteItem(palette.getAttributeValue("title"),
                               palette.getAttributeValue("icon"),
                               palette.getAttributeValue("tooltip"),
                               palette.getAttributeValue("version")));
    }

    Element creation = element.getChild("creation");
    if (creation != null) {
      meta.setCreation(creation.getTextTrim());
    }

    Element properties = element.getChild("properties");
    if (properties != null) {
      loadProperties(meta, properties);
    }

    Element morphing = element.getChild("morphing");
    if (morphing != null) {
      modelToMorphing.put(meta, StringUtil.split(morphing.getAttribute("to").getValue(), " "));
    }

    loadOther(meta, element);

    if (tag != null) {
      myTag2Model.put(tag, meta);
    }

    if (target != null) {
      myTarget2Model.put(target, meta);
    }
  }

  protected MetaModel createModel(Class<RadComponent> model, String target, String tag) throws Exception {
    return new MetaModel(model, target, tag);
  }

  protected void loadProperties(MetaModel meta, Element properties) throws Exception {
    Attribute inplace = properties.getAttribute("inplace");
    if (inplace != null) {
      meta.setInplaceProperties(StringUtil.split(inplace.getValue(), " "));
    }

    Attribute top = properties.getAttribute("top");
    if (top != null) {
      meta.setTopProperties(StringUtil.split(top.getValue(), " "));
    }

    Attribute normal = properties.getAttribute("normal");
    if (normal != null) {
      meta.setNormalProperties(StringUtil.split(normal.getValue(), " "));
    }

    Attribute important = properties.getAttribute("important");
    if (important != null) {
      meta.setImportantProperties(StringUtil.split(important.getValue(), " "));
    }

    Attribute expert = properties.getAttribute("expert");
    if (expert != null) {
      meta.setExpertProperties(StringUtil.split(expert.getValue(), " "));
    }

    Attribute deprecated = properties.getAttribute("deprecated");
    if (deprecated != null) {
      meta.setDeprecatedProperties(StringUtil.split(deprecated.getValue(), " "));
    }
  }

  protected void loadOther(MetaModel meta, Element element) throws Exception {
  }

  private void loadGroup(Element element) throws Exception {
    PaletteGroup group = new PaletteGroup(element.getAttributeValue(NAME));

    for (Object child : element.getChildren(ITEM)) {
      String tag = ((Element)child).getAttributeValue(TAG);
      group.addItem(getModelByTag(tag).getPaletteItem());
    }

    myPaletteGroups.add(group);
  }

  @SuppressWarnings("unchecked")
  public <K, V> Map<K, V> getCache(Object key) {
    return (Map<K, V>)myCache.get(key);
  }

  public void setCache(Object key, Object value) {
    myCache.put(key, value);
  }

  @Nullable
  public MetaModel getModelByTag(String tag) {
    return myTag2Model.get(tag);
  }

  @Nullable
  public MetaModel getModelByTarget(String target) {
    return myTarget2Model.get(target);
  }

  public List<MetaModel> getWrapInModels() {
    return myWrapModels;
  }

  public List<PaletteGroup> getPaletteGroups() {
    return myPaletteGroups;
  }

  public void setPaletteChangeSupport(PropertyChangeSupport paletteChangeSupport) {
    myPaletteChangeSupport = paletteChangeSupport;
  }
>>>>>>> 62c012c0
}<|MERGE_RESOLUTION|>--- conflicted
+++ resolved
@@ -1,481 +1,246 @@
-<<<<<<< HEAD
-/*
- * Copyright 2000-2012 JetBrains s.r.o.
- *
- * Licensed under the Apache License, Version 2.0 (the "License");
- * you may not use this file except in compliance with the License.
- * You may obtain a copy of the License at
- *
- * http://www.apache.org/licenses/LICENSE-2.0
- *
- * Unless required by applicable law or agreed to in writing, software
- * distributed under the License is distributed on an "AS IS" BASIS,
- * WITHOUT WARRANTIES OR CONDITIONS OF ANY KIND, either express or implied.
- * See the License for the specific language governing permissions and
- * limitations under the License.
- */
-package com.intellij.designer.model;
-
-import com.intellij.designer.palette.DefaultPaletteItem;
-import com.intellij.designer.palette.PaletteGroup;
-import com.intellij.openapi.diagnostic.Logger;
-import com.intellij.openapi.project.Project;
-import com.intellij.openapi.util.text.StringUtil;
-import org.jdom.Attribute;
-import org.jdom.Document;
-import org.jdom.Element;
-import org.jdom.input.SAXBuilder;
-import org.jetbrains.annotations.Nullable;
-
-import java.beans.PropertyChangeSupport;
-import java.io.InputStream;
-import java.util.ArrayList;
-import java.util.HashMap;
-import java.util.List;
-import java.util.Map;
-
-/**
- * @author Alexander Lobas
- */
-public abstract class MetaManager {
-  private static final String META = "meta";
-  private static final String PALETTE = "palette";
-  private static final String GROUP = "group";
-  private static final String NAME = "name";
-  private static final String ITEM = "item";
-  private static final String TAG = "tag";
-  private static final String WRAP_IN = "wrap-in";
-
-  private static final Logger LOG = Logger.getInstance("#com.intellij.designer.model.MetaManager");
-
-  private final Map<String, MetaModel> myTag2Model = new HashMap<String, MetaModel>();
-  private final Map<String, MetaModel> myTarget2Model = new HashMap<String, MetaModel>();
-  private final List<PaletteGroup> myPaletteGroups = new ArrayList<PaletteGroup>();
-  private final List<MetaModel> myWrapModels = new ArrayList<MetaModel>();
-
-  private PropertyChangeSupport myPaletteChangeSupport;
-
-  private Map<Object, Object> myCache = new HashMap<Object, Object>();
-
-  protected MetaManager(Project project, String name) {
-    try {
-      InputStream stream = getClass().getResourceAsStream(name);
-      Document document = new SAXBuilder().build(stream);
-      stream.close();
-
-      Element rootElement = document.getRootElement();
-      ClassLoader classLoader = getClass().getClassLoader();
-
-      Map<MetaModel, List<String>> modelToMorphing = new HashMap<MetaModel, List<String>>();
-
-      for (Object element : rootElement.getChildren(META)) {
-        loadModel(classLoader, (Element)element, modelToMorphing);
-      }
-
-      for (Object element : rootElement.getChild(PALETTE).getChildren(GROUP)) {
-        loadGroup((Element)element);
-      }
-
-      Element wrapInElement = rootElement.getChild(WRAP_IN);
-      if (wrapInElement != null) {
-        for (Object element : wrapInElement.getChildren(ITEM)) {
-          Element item = (Element)element;
-          myWrapModels.add(myTag2Model.get(item.getAttributeValue("tag")));
-        }
-      }
-
-      for (Map.Entry<MetaModel, List<String>> entry : modelToMorphing.entrySet()) {
-        MetaModel meta = entry.getKey();
-        List<MetaModel> morphingModels = new ArrayList<MetaModel>();
-
-        for (String tag : entry.getValue()) {
-          MetaModel morphingModel = myTag2Model.get(tag);
-          if (morphingModel != null) {
-            morphingModels.add(morphingModel);
-          }
-        }
-
-        if (!morphingModels.isEmpty()) {
-          meta.setMorphingModels(morphingModels);
-        }
-      }
-    }
-    catch (Throwable e) {
-      LOG.error(e);
-    }
-  }
-
-  @SuppressWarnings("unchecked")
-  private void loadModel(ClassLoader classLoader, Element element, Map<MetaModel, List<String>> modelToMorphing) throws Exception {
-    String modelValue = element.getAttributeValue("model");
-    Class<RadComponent> model = modelValue == null ? null : (Class<RadComponent>)classLoader.loadClass(modelValue);
-    String target = element.getAttributeValue("class");
-    String tag = element.getAttributeValue(TAG);
-
-    MetaModel meta = new MetaModel(model, target, tag);
-
-    String layout = element.getAttributeValue("layout");
-    if (layout != null) {
-      meta.setLayout((Class<RadLayout>)classLoader.loadClass(layout));
-    }
-
-    String delete = element.getAttributeValue("delete");
-    if (delete != null) {
-      meta.setDelete(Boolean.parseBoolean(delete));
-    }
-
-    Element presentation = element.getChild("presentation");
-    if (presentation != null) {
-      meta.setPresentation(presentation.getAttributeValue("title"), presentation.getAttributeValue("icon"));
-    }
-
-    Element palette = element.getChild("palette");
-    if (palette != null) {
-      meta.setPaletteItem(
-        new DefaultPaletteItem(palette.getAttributeValue("title"),
-                               palette.getAttributeValue("icon"),
-                               palette.getAttributeValue("tooltip"),
-                               palette.getAttributeValue("version")));
-    }
-
-    Element creation = element.getChild("creation");
-    if (creation != null) {
-      meta.setCreation(creation.getTextTrim());
-    }
-
-    Element properties = element.getChild("properties");
-    if (properties != null) {
-      Attribute inplace = properties.getAttribute("inplace");
-      if (inplace != null) {
-        meta.setInplaceProperties(StringUtil.split(inplace.getValue(), " "));
-      }
-
-      Attribute top = properties.getAttribute("top");
-      if (top != null) {
-        meta.setTopProperties(StringUtil.split(top.getValue(), " "));
-      }
-
-      Attribute normal = properties.getAttribute("normal");
-      if (normal != null) {
-        meta.setNormalProperties(StringUtil.split(normal.getValue(), " "));
-      }
-
-      Attribute important = properties.getAttribute("important");
-      if (important != null) {
-        meta.setImportantProperties(StringUtil.split(important.getValue(), " "));
-      }
-
-      Attribute expert = properties.getAttribute("expert");
-      if (expert != null) {
-        meta.setExpertProperties(StringUtil.split(expert.getValue(), " "));
-      }
-
-      Attribute deprecated = properties.getAttribute("deprecated");
-      if (deprecated != null) {
-        meta.setDeprecatedProperties(StringUtil.split(deprecated.getValue(), " "));
-      }
-    }
-
-    Element morphing = element.getChild("morphing");
-    if (morphing != null) {
-      modelToMorphing.put(meta, StringUtil.split(morphing.getAttribute("to").getValue(), " "));
-    }
-
-    if (tag != null) {
-      myTag2Model.put(tag, meta);
-    }
-
-    if (target != null) {
-      myTarget2Model.put(target, meta);
-    }
-  }
-
-  private void loadGroup(Element element) throws Exception {
-    PaletteGroup group = new PaletteGroup(element.getAttributeValue(NAME));
-
-    for (Object child : element.getChildren(ITEM)) {
-      String tag = ((Element)child).getAttributeValue(TAG);
-      group.addItem(getModelByTag(tag).getPaletteItem());
-    }
-
-    myPaletteGroups.add(group);
-  }
-
-  @SuppressWarnings("unchecked")
-  public <K, V> Map<K, V> getCache(Object key) {
-    return (Map<K, V>)myCache.get(key);
-  }
-
-  public void setCache(Object key, Object value) {
-    myCache.put(key, value);
-  }
-
-  @Nullable
-  public MetaModel getModelByTag(String tag) {
-    return myTag2Model.get(tag);
-  }
-
-  @Nullable
-  public MetaModel getModelByTarget(String target) {
-    return myTarget2Model.get(target);
-  }
-
-  public List<MetaModel> getWrapInModels() {
-    return myWrapModels;
-  }
-
-  public List<PaletteGroup> getPaletteGroups() {
-    return myPaletteGroups;
-  }
-
-  public void setPaletteChangeSupport(PropertyChangeSupport paletteChangeSupport) {
-    myPaletteChangeSupport = paletteChangeSupport;
-  }
-=======
-/*
- * Copyright 2000-2012 JetBrains s.r.o.
- *
- * Licensed under the Apache License, Version 2.0 (the "License");
- * you may not use this file except in compliance with the License.
- * You may obtain a copy of the License at
- *
- * http://www.apache.org/licenses/LICENSE-2.0
- *
- * Unless required by applicable law or agreed to in writing, software
- * distributed under the License is distributed on an "AS IS" BASIS,
- * WITHOUT WARRANTIES OR CONDITIONS OF ANY KIND, either express or implied.
- * See the License for the specific language governing permissions and
- * limitations under the License.
- */
-package com.intellij.designer.model;
-
-import com.intellij.designer.palette.DefaultPaletteItem;
-import com.intellij.designer.palette.PaletteGroup;
-import com.intellij.openapi.diagnostic.Logger;
-import com.intellij.openapi.project.Project;
-import com.intellij.openapi.util.text.StringUtil;
-import org.jdom.Attribute;
-import org.jdom.Document;
-import org.jdom.Element;
-import org.jdom.input.SAXBuilder;
-import org.jetbrains.annotations.Nullable;
-
-import java.beans.PropertyChangeSupport;
-import java.io.InputStream;
-import java.util.ArrayList;
-import java.util.HashMap;
-import java.util.List;
-import java.util.Map;
-
-/**
- * @author Alexander Lobas
- */
-public abstract class MetaManager {
-  private static final String META = "meta";
-  private static final String PALETTE = "palette";
-  private static final String GROUP = "group";
-  private static final String NAME = "name";
-  private static final String ITEM = "item";
-  private static final String TAG = "tag";
-  private static final String WRAP_IN = "wrap-in";
-
-  protected static final Logger LOG = Logger.getInstance("#com.intellij.designer.model.MetaManager");
-
-  private final Map<String, MetaModel> myTag2Model = new HashMap<String, MetaModel>();
-  private final Map<String, MetaModel> myTarget2Model = new HashMap<String, MetaModel>();
-  private final List<PaletteGroup> myPaletteGroups = new ArrayList<PaletteGroup>();
-  private final List<MetaModel> myWrapModels = new ArrayList<MetaModel>();
-
-  private PropertyChangeSupport myPaletteChangeSupport;
-
-  private Map<Object, Object> myCache = new HashMap<Object, Object>();
-
-  protected MetaManager(Project project, String name) {
-    try {
-      InputStream stream = getClass().getResourceAsStream(name);
-      Document document = new SAXBuilder().build(stream);
-      stream.close();
-
-      Element rootElement = document.getRootElement();
-      ClassLoader classLoader = getClass().getClassLoader();
-
-      Map<MetaModel, List<String>> modelToMorphing = new HashMap<MetaModel, List<String>>();
-
-      for (Object element : rootElement.getChildren(META)) {
-        loadModel(classLoader, (Element)element, modelToMorphing);
-      }
-
-      for (Object element : rootElement.getChild(PALETTE).getChildren(GROUP)) {
-        loadGroup((Element)element);
-      }
-
-      Element wrapInElement = rootElement.getChild(WRAP_IN);
-      if (wrapInElement != null) {
-        for (Object element : wrapInElement.getChildren(ITEM)) {
-          Element item = (Element)element;
-          myWrapModels.add(myTag2Model.get(item.getAttributeValue("tag")));
-        }
-      }
-
-      for (Map.Entry<MetaModel, List<String>> entry : modelToMorphing.entrySet()) {
-        MetaModel meta = entry.getKey();
-        List<MetaModel> morphingModels = new ArrayList<MetaModel>();
-
-        for (String tag : entry.getValue()) {
-          MetaModel morphingModel = myTag2Model.get(tag);
-          if (morphingModel != null) {
-            morphingModels.add(morphingModel);
-          }
-        }
-
-        if (!morphingModels.isEmpty()) {
-          meta.setMorphingModels(morphingModels);
-        }
-      }
-    }
-    catch (Throwable e) {
-      LOG.error(e);
-    }
-  }
-
-  @SuppressWarnings("unchecked")
-  private void loadModel(ClassLoader classLoader, Element element, Map<MetaModel, List<String>> modelToMorphing) throws Exception {
-    String modelValue = element.getAttributeValue("model");
-    Class<RadComponent> model = modelValue == null ? null : (Class<RadComponent>)classLoader.loadClass(modelValue);
-    String target = element.getAttributeValue("class");
-    String tag = element.getAttributeValue(TAG);
-
-    MetaModel meta = createModel(model, target, tag);
-
-    String layout = element.getAttributeValue("layout");
-    if (layout != null) {
-      meta.setLayout((Class<RadLayout>)classLoader.loadClass(layout));
-    }
-
-    String delete = element.getAttributeValue("delete");
-    if (delete != null) {
-      meta.setDelete(Boolean.parseBoolean(delete));
-    }
-
-    Element presentation = element.getChild("presentation");
-    if (presentation != null) {
-      meta.setPresentation(presentation.getAttributeValue("title"), presentation.getAttributeValue("icon"));
-    }
-
-    Element palette = element.getChild("palette");
-    if (palette != null) {
-      meta.setPaletteItem(
-        new DefaultPaletteItem(palette.getAttributeValue("title"),
-                               palette.getAttributeValue("icon"),
-                               palette.getAttributeValue("tooltip"),
-                               palette.getAttributeValue("version")));
-    }
-
-    Element creation = element.getChild("creation");
-    if (creation != null) {
-      meta.setCreation(creation.getTextTrim());
-    }
-
-    Element properties = element.getChild("properties");
-    if (properties != null) {
-      loadProperties(meta, properties);
-    }
-
-    Element morphing = element.getChild("morphing");
-    if (morphing != null) {
-      modelToMorphing.put(meta, StringUtil.split(morphing.getAttribute("to").getValue(), " "));
-    }
-
-    loadOther(meta, element);
-
-    if (tag != null) {
-      myTag2Model.put(tag, meta);
-    }
-
-    if (target != null) {
-      myTarget2Model.put(target, meta);
-    }
-  }
-
-  protected MetaModel createModel(Class<RadComponent> model, String target, String tag) throws Exception {
-    return new MetaModel(model, target, tag);
-  }
-
-  protected void loadProperties(MetaModel meta, Element properties) throws Exception {
-    Attribute inplace = properties.getAttribute("inplace");
-    if (inplace != null) {
-      meta.setInplaceProperties(StringUtil.split(inplace.getValue(), " "));
-    }
-
-    Attribute top = properties.getAttribute("top");
-    if (top != null) {
-      meta.setTopProperties(StringUtil.split(top.getValue(), " "));
-    }
-
-    Attribute normal = properties.getAttribute("normal");
-    if (normal != null) {
-      meta.setNormalProperties(StringUtil.split(normal.getValue(), " "));
-    }
-
-    Attribute important = properties.getAttribute("important");
-    if (important != null) {
-      meta.setImportantProperties(StringUtil.split(important.getValue(), " "));
-    }
-
-    Attribute expert = properties.getAttribute("expert");
-    if (expert != null) {
-      meta.setExpertProperties(StringUtil.split(expert.getValue(), " "));
-    }
-
-    Attribute deprecated = properties.getAttribute("deprecated");
-    if (deprecated != null) {
-      meta.setDeprecatedProperties(StringUtil.split(deprecated.getValue(), " "));
-    }
-  }
-
-  protected void loadOther(MetaModel meta, Element element) throws Exception {
-  }
-
-  private void loadGroup(Element element) throws Exception {
-    PaletteGroup group = new PaletteGroup(element.getAttributeValue(NAME));
-
-    for (Object child : element.getChildren(ITEM)) {
-      String tag = ((Element)child).getAttributeValue(TAG);
-      group.addItem(getModelByTag(tag).getPaletteItem());
-    }
-
-    myPaletteGroups.add(group);
-  }
-
-  @SuppressWarnings("unchecked")
-  public <K, V> Map<K, V> getCache(Object key) {
-    return (Map<K, V>)myCache.get(key);
-  }
-
-  public void setCache(Object key, Object value) {
-    myCache.put(key, value);
-  }
-
-  @Nullable
-  public MetaModel getModelByTag(String tag) {
-    return myTag2Model.get(tag);
-  }
-
-  @Nullable
-  public MetaModel getModelByTarget(String target) {
-    return myTarget2Model.get(target);
-  }
-
-  public List<MetaModel> getWrapInModels() {
-    return myWrapModels;
-  }
-
-  public List<PaletteGroup> getPaletteGroups() {
-    return myPaletteGroups;
-  }
-
-  public void setPaletteChangeSupport(PropertyChangeSupport paletteChangeSupport) {
-    myPaletteChangeSupport = paletteChangeSupport;
-  }
->>>>>>> 62c012c0
+/*
+ * Copyright 2000-2012 JetBrains s.r.o.
+ *
+ * Licensed under the Apache License, Version 2.0 (the "License");
+ * you may not use this file except in compliance with the License.
+ * You may obtain a copy of the License at
+ *
+ * http://www.apache.org/licenses/LICENSE-2.0
+ *
+ * Unless required by applicable law or agreed to in writing, software
+ * distributed under the License is distributed on an "AS IS" BASIS,
+ * WITHOUT WARRANTIES OR CONDITIONS OF ANY KIND, either express or implied.
+ * See the License for the specific language governing permissions and
+ * limitations under the License.
+ */
+package com.intellij.designer.model;
+
+import com.intellij.designer.palette.DefaultPaletteItem;
+import com.intellij.designer.palette.PaletteGroup;
+import com.intellij.openapi.diagnostic.Logger;
+import com.intellij.openapi.project.Project;
+import com.intellij.openapi.util.text.StringUtil;
+import org.jdom.Attribute;
+import org.jdom.Document;
+import org.jdom.Element;
+import org.jdom.input.SAXBuilder;
+import org.jetbrains.annotations.Nullable;
+
+import java.beans.PropertyChangeSupport;
+import java.io.InputStream;
+import java.util.ArrayList;
+import java.util.HashMap;
+import java.util.List;
+import java.util.Map;
+
+/**
+ * @author Alexander Lobas
+ */
+public abstract class MetaManager {
+  private static final String META = "meta";
+  private static final String PALETTE = "palette";
+  private static final String GROUP = "group";
+  private static final String NAME = "name";
+  private static final String ITEM = "item";
+  private static final String TAG = "tag";
+  private static final String WRAP_IN = "wrap-in";
+
+  protected static final Logger LOG = Logger.getInstance("#com.intellij.designer.model.MetaManager");
+
+  private final Map<String, MetaModel> myTag2Model = new HashMap<String, MetaModel>();
+  private final Map<String, MetaModel> myTarget2Model = new HashMap<String, MetaModel>();
+  private final List<PaletteGroup> myPaletteGroups = new ArrayList<PaletteGroup>();
+  private final List<MetaModel> myWrapModels = new ArrayList<MetaModel>();
+
+  private PropertyChangeSupport myPaletteChangeSupport;
+
+  private Map<Object, Object> myCache = new HashMap<Object, Object>();
+
+  protected MetaManager(Project project, String name) {
+    try {
+      InputStream stream = getClass().getResourceAsStream(name);
+      Document document = new SAXBuilder().build(stream);
+      stream.close();
+
+      Element rootElement = document.getRootElement();
+      ClassLoader classLoader = getClass().getClassLoader();
+
+      Map<MetaModel, List<String>> modelToMorphing = new HashMap<MetaModel, List<String>>();
+
+      for (Object element : rootElement.getChildren(META)) {
+        loadModel(classLoader, (Element)element, modelToMorphing);
+      }
+
+      for (Object element : rootElement.getChild(PALETTE).getChildren(GROUP)) {
+        loadGroup((Element)element);
+      }
+
+      Element wrapInElement = rootElement.getChild(WRAP_IN);
+      if (wrapInElement != null) {
+        for (Object element : wrapInElement.getChildren(ITEM)) {
+          Element item = (Element)element;
+          myWrapModels.add(myTag2Model.get(item.getAttributeValue("tag")));
+        }
+      }
+
+      for (Map.Entry<MetaModel, List<String>> entry : modelToMorphing.entrySet()) {
+        MetaModel meta = entry.getKey();
+        List<MetaModel> morphingModels = new ArrayList<MetaModel>();
+
+        for (String tag : entry.getValue()) {
+          MetaModel morphingModel = myTag2Model.get(tag);
+          if (morphingModel != null) {
+            morphingModels.add(morphingModel);
+          }
+        }
+
+        if (!morphingModels.isEmpty()) {
+          meta.setMorphingModels(morphingModels);
+        }
+      }
+    }
+    catch (Throwable e) {
+      LOG.error(e);
+    }
+  }
+
+  @SuppressWarnings("unchecked")
+  private void loadModel(ClassLoader classLoader, Element element, Map<MetaModel, List<String>> modelToMorphing) throws Exception {
+    String modelValue = element.getAttributeValue("model");
+    Class<RadComponent> model = modelValue == null ? null : (Class<RadComponent>)classLoader.loadClass(modelValue);
+    String target = element.getAttributeValue("class");
+    String tag = element.getAttributeValue(TAG);
+
+    MetaModel meta = createModel(model, target, tag);
+
+    String layout = element.getAttributeValue("layout");
+    if (layout != null) {
+      meta.setLayout((Class<RadLayout>)classLoader.loadClass(layout));
+    }
+
+    String delete = element.getAttributeValue("delete");
+    if (delete != null) {
+      meta.setDelete(Boolean.parseBoolean(delete));
+    }
+
+    Element presentation = element.getChild("presentation");
+    if (presentation != null) {
+      meta.setPresentation(presentation.getAttributeValue("title"), presentation.getAttributeValue("icon"));
+    }
+
+    Element palette = element.getChild("palette");
+    if (palette != null) {
+      meta.setPaletteItem(
+        new DefaultPaletteItem(palette.getAttributeValue("title"),
+                               palette.getAttributeValue("icon"),
+                               palette.getAttributeValue("tooltip"),
+                               palette.getAttributeValue("version")));
+    }
+
+    Element creation = element.getChild("creation");
+    if (creation != null) {
+      meta.setCreation(creation.getTextTrim());
+    }
+
+    Element properties = element.getChild("properties");
+    if (properties != null) {
+      loadProperties(meta, properties);
+    }
+
+    Element morphing = element.getChild("morphing");
+    if (morphing != null) {
+      modelToMorphing.put(meta, StringUtil.split(morphing.getAttribute("to").getValue(), " "));
+    }
+
+    loadOther(meta, element);
+
+    if (tag != null) {
+      myTag2Model.put(tag, meta);
+    }
+
+    if (target != null) {
+      myTarget2Model.put(target, meta);
+    }
+  }
+
+  protected MetaModel createModel(Class<RadComponent> model, String target, String tag) throws Exception {
+    return new MetaModel(model, target, tag);
+  }
+
+  protected void loadProperties(MetaModel meta, Element properties) throws Exception {
+    Attribute inplace = properties.getAttribute("inplace");
+    if (inplace != null) {
+      meta.setInplaceProperties(StringUtil.split(inplace.getValue(), " "));
+    }
+
+    Attribute top = properties.getAttribute("top");
+    if (top != null) {
+      meta.setTopProperties(StringUtil.split(top.getValue(), " "));
+    }
+
+    Attribute normal = properties.getAttribute("normal");
+    if (normal != null) {
+      meta.setNormalProperties(StringUtil.split(normal.getValue(), " "));
+    }
+
+    Attribute important = properties.getAttribute("important");
+    if (important != null) {
+      meta.setImportantProperties(StringUtil.split(important.getValue(), " "));
+    }
+
+    Attribute expert = properties.getAttribute("expert");
+    if (expert != null) {
+      meta.setExpertProperties(StringUtil.split(expert.getValue(), " "));
+    }
+
+    Attribute deprecated = properties.getAttribute("deprecated");
+    if (deprecated != null) {
+      meta.setDeprecatedProperties(StringUtil.split(deprecated.getValue(), " "));
+    }
+  }
+
+  protected void loadOther(MetaModel meta, Element element) throws Exception {
+  }
+
+  private void loadGroup(Element element) throws Exception {
+    PaletteGroup group = new PaletteGroup(element.getAttributeValue(NAME));
+
+    for (Object child : element.getChildren(ITEM)) {
+      String tag = ((Element)child).getAttributeValue(TAG);
+      group.addItem(getModelByTag(tag).getPaletteItem());
+    }
+
+    myPaletteGroups.add(group);
+  }
+
+  @SuppressWarnings("unchecked")
+  public <K, V> Map<K, V> getCache(Object key) {
+    return (Map<K, V>)myCache.get(key);
+  }
+
+  public void setCache(Object key, Object value) {
+    myCache.put(key, value);
+  }
+
+  @Nullable
+  public MetaModel getModelByTag(String tag) {
+    return myTag2Model.get(tag);
+  }
+
+  @Nullable
+  public MetaModel getModelByTarget(String target) {
+    return myTarget2Model.get(target);
+  }
+
+  public List<MetaModel> getWrapInModels() {
+    return myWrapModels;
+  }
+
+  public List<PaletteGroup> getPaletteGroups() {
+    return myPaletteGroups;
+  }
+
+  public void setPaletteChangeSupport(PropertyChangeSupport paletteChangeSupport) {
+    myPaletteChangeSupport = paletteChangeSupport;
+  }
 }