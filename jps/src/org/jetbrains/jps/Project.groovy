--- conflicted
+++ resolved
@@ -29,12 +29,7 @@
   final Map<String, Artifact> artifacts = [:]
   final Map<String, RunConfiguration> runConfigurations = [:]
 
-<<<<<<< HEAD
-=======
   String projectCharset; // contains project charset, if not specified default charset will be used (used by compilers)
-
-  String targetFolder = null
->>>>>>> e228d6e4
   String tempFolder = null
 
   boolean dryRun = false
