--- conflicted
+++ resolved
@@ -15,10 +15,7 @@
  */
 package com.intellij.codeInsight.intention.impl;
 
-<<<<<<< HEAD
-=======
 import com.intellij.codeInsight.CodeInsightUtilBase;
->>>>>>> 12049a7e
 import com.intellij.openapi.editor.Editor;
 import com.intellij.openapi.project.Project;
 import com.intellij.psi.PsiFile;
@@ -42,10 +39,6 @@
 
   @Override
   public boolean isAvailable(@NotNull Project project, Editor editor, PsiFile file) {
-<<<<<<< HEAD
-
-=======
->>>>>>> 12049a7e
     final PsiReference reference = file.findReferenceAt(editor.getCaretModel().getOffset());
     final FileReference fileReference = reference == null ? null : findFileReference(reference);
 
